name: build
on: pull_request
jobs:
  build:
    runs-on: ubuntu-latest
    steps:
<<<<<<< HEAD
      - uses: actions/checkout@v5
      - uses: actions/cache@v3
=======
      - uses: actions/checkout@v3
      - uses: actions/cache@v4
>>>>>>> 047043d9
        with:
          path: |
            ~/.cargo/registry
            ~/.cargo/git
            tmp
          key: ${{ runner.os }}-cargo-${{ hashFiles('**/Cargo.lock') }}

      - name: Install protobuf compiler
        run: sudo apt-get update && sudo apt-get install -y protobuf-compiler

      - uses: ruby/setup-ruby@v1
        with:
          ruby-version: ruby
          bundler-cache: true

      - name: Compile native extension
        run: bundle exec rake compile

      - name: Run specs
        run: |
          bundle exec rake spec<|MERGE_RESOLUTION|>--- conflicted
+++ resolved
@@ -4,13 +4,8 @@
   build:
     runs-on: ubuntu-latest
     steps:
-<<<<<<< HEAD
       - uses: actions/checkout@v5
-      - uses: actions/cache@v3
-=======
-      - uses: actions/checkout@v3
       - uses: actions/cache@v4
->>>>>>> 047043d9
         with:
           path: |
             ~/.cargo/registry
